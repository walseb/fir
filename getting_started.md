--- conflicted
+++ resolved
@@ -286,9 +286,5 @@
   - `dot -Tpdf sourceProgCFG.dot -o sourceProgCFG.pdf` to render the graph into a PDF (requires GraphViz `dot` executable).
 
 <div align="center">
-<<<<<<< HEAD
-![Control flow graph of compute shader logo example](img/compute_cfg.png)
-=======
 ![Control flow graph of compute shader for FIR logo](img/logo_compute_cfg.png)
->>>>>>> db7b129d
 </div>