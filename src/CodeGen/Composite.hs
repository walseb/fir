{-# LANGUAGE GADTs             #-}
{-# LANGUAGE NamedFieldPuns    #-}
{-# LANGUAGE OverloadedStrings #-}
<<<<<<< HEAD
=======
{-# LANGUAGE PackageImports    #-}
{-# LANGUAGE TupleSections     #-}
>>>>>>> db7b129d

module CodeGen.Composite
  ( compositeConstruct
  , compositeInsert, compositeExtract
  , accessedTy
  , vectorShuffle, vectorSwizzle
  )
  where

-- base
import Data.Word
  ( Word32 )

-- containers
import qualified Data.Map.Strict as Map

-- mtl
import Control.Monad.Except
  ( throwError )

-- text-short
import qualified Data.Text.Short as ShortText
  ( pack )

-- fir
import CodeGen.Binary
  ( putInstruction )
import CodeGen.IDs
  ( typeID, undefID )
import CodeGen.Instruction
  ( Args(..), toArgs
  , ID, Instruction(..)
  )
import CodeGen.Monad
  ( CGMonad
  , MonadFresh(fresh)
  , liftPut
  , note
  )
import qualified SPIRV.Operation as SPIRV.Op
import qualified SPIRV.PrimTy    as SPIRV
import           SPIRV.PrimTy
  ( PrimTy(..) )

----------------------------------------------------------------------------
-- composite structures

compositeConstruct :: SPIRV.PrimTy -> [ ID ] -> CGMonad (ID, SPIRV.PrimTy)
compositeConstruct compositeType constituents
  = do tyID <- typeID compositeType
       v <- fresh
       liftPut $ putInstruction Map.empty
         Instruction
           { operation = SPIRV.Op.CompositeConstruct
           , resTy = Just tyID
           , resID = Just v
           , args  = toArgs constituents
           }
       pure (v, compositeType)

compositeExtract
  :: [ Word32 ]
  -> (ID, SPIRV.PrimTy)
  -> CGMonad (ID, SPIRV.PrimTy)
compositeExtract indices (compositeID, compositeTy)
  = do
      constituentTy <-
          note ( "'compositeExtract': could not compute accessee type.\n\
                 \base: " <> ShortText.pack (show compositeTy) <> "\n\
                 \indices: " <> ShortText.pack (show indices) <> "."
               )
          ( accessedTy ( fmap Just indices ) compositeTy )
      constituentTyID <- typeID constituentTy
      v <- fresh
      liftPut $ putInstruction Map.empty
        Instruction
          { operation = SPIRV.Op.CompositeExtract
          , resTy     = Just constituentTyID
          , resID     = Just v
          , args      = Arg compositeID
                      $ toArgs indices
          }
      pure (v, constituentTy)

compositeInsert
  :: (ID, SPIRV.PrimTy)
  -> (ID, SPIRV.PrimTy)
  -> [ Word32 ]
  -> CGMonad (ID, SPIRV.PrimTy)
compositeInsert (inserteeID, inserteeTy) (compositeID, compositeTy) indices
  = do
      compositeTyID <- typeID compositeTy
      constituentTy <-
          note ( "'compositeInsert': could not compute constituent type.\n\
                 \base: " <> ShortText.pack (show compositeTy) <> "\n\
                 \indices: " <> ShortText.pack (show indices) <> "."
               )
          ( accessedTy ( fmap Just indices ) compositeTy )
      constituentTyID <- typeID constituentTy
      correctInserteeID <-
        if constituentTy == inserteeTy
        then pure inserteeID
        else do
          u <- fresh
          liftPut $ putInstruction Map.empty
            Instruction
               { operation = SPIRV.Op.BitCast
               , resTy     = Just constituentTyID
               , resID     = Just u
               , args      = Arg inserteeID EndArgs
               }
          pure u
      v <- fresh
      liftPut $ putInstruction Map.empty
        Instruction
          { operation = SPIRV.Op.CompositeInsert
          , resTy     = Just compositeTyID
          , resID     = Just v
          , args      = Arg correctInserteeID
                      $ Arg compositeID
                      $ toArgs indices
          }
      pure (v, compositeTy)


accessedTy :: [ Maybe Word32 ] -> SPIRV.PrimTy -> Maybe SPIRV.PrimTy
accessedTy []           baseTy                        = Just baseTy
accessedTy ( _    :is) (SPIRV.Vector         {eltTy}) = accessedTy is eltTy
accessedTy ( _    :is) (SPIRV.Matrix {rows, entryTy}) = accessedTy is (SPIRV.Vector rows (SPIRV.Scalar entryTy))
accessedTy ( _    :is) (SPIRV.Array          {eltTy}) = accessedTy is eltTy
accessedTy ( _    :is) (SPIRV.RuntimeArray   {eltTy}) = accessedTy is eltTy
accessedTy (Just i:is) (SPIRV.Struct        {eltTys})
  | i' < length eltTys = accessedTy is ( (\ (_, ty, _) -> ty) $ eltTys !! i' )
  | otherwise          = Nothing
    where i' = fromIntegral i
accessedTy _ _
  = Nothing

----------------------------------------------------------------------------
-- vector shuffle/swizzle

vectorShuffle :: ( (ID, SPIRV.PrimTy), [Word32] )
              -> ( (ID, SPIRV.PrimTy), [Word32] )
              -> CGMonad (ID, SPIRV.PrimTy)
vectorShuffle ((u_ID, SPIRV.Vector n s), is) ((v_ID, SPIRV.Vector _ t), js)
  | s /= t = throwError "vectorShuffle: incompatible vector components"
  | otherwise =
    do
      v <- fresh
      let indices = is ++ map (+n) js
          shuffleTy = SPIRV.Vector ( fromIntegral (length is + length js) ) s
      shuffleTyID <- typeID shuffleTy
      liftPut $ putInstruction Map.empty
        Instruction
          { operation = SPIRV.Op.VectorShuffle
          , resTy     = Just shuffleTyID
          , resID     = Just v
          , args      = Arg u_ID
                      $ Arg v_ID
                      $ toArgs indices
          }
      pure (v, shuffleTy)
vectorShuffle _ _
  = throwError "vectorShuffle used on non-vectors"

vectorSwizzle :: (ID, SPIRV.PrimTy) -> [Word32] -> CGMonad (ID, SPIRV.PrimTy)
vectorSwizzle v@(_, vecTy) is = do
  undef <- (,vecTy) <$> undefID vecTy
  vectorShuffle (v, is) (undef, [])
  -- using 'undefined' here prevents any code duplication that could result from
  -- 'vectorShuffle (v, is) (v, [])'
  -- (e.g. if 'v' is the result of an expensive computation, which could get inlined twice)<|MERGE_RESOLUTION|>--- conflicted
+++ resolved
@@ -1,11 +1,7 @@
 {-# LANGUAGE GADTs             #-}
 {-# LANGUAGE NamedFieldPuns    #-}
 {-# LANGUAGE OverloadedStrings #-}
-<<<<<<< HEAD
-=======
-{-# LANGUAGE PackageImports    #-}
 {-# LANGUAGE TupleSections     #-}
->>>>>>> db7b129d
 
 module CodeGen.Composite
   ( compositeConstruct
