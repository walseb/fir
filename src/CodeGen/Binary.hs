<<<<<<< HEAD
{-# LANGUAGE BlockArguments    #-}
{-# LANGUAGE LambdaCase        #-}
{-# LANGUAGE NamedFieldPuns    #-}
{-# LANGUAGE OverloadedStrings #-}
{-# LANGUAGE TypeApplications  #-}
=======
{-# LANGUAGE BlockArguments      #-}
{-# LANGUAGE LambdaCase          #-}
{-# LANGUAGE NamedFieldPuns      #-}
{-# LANGUAGE OverloadedStrings   #-}
{-# LANGUAGE PackageImports      #-}
{-# LANGUAGE PatternSynonyms     #-}
{-# LANGUAGE ScopedTypeVariables #-}
{-# LANGUAGE TypeApplications    #-}
>>>>>>> db7b129d

module CodeGen.Binary where

-- base
<<<<<<< HEAD
=======
import Data.Coerce
  ( coerce )
import Data.Maybe
  ( maybe )
>>>>>>> db7b129d
import Data.List
  ( sortOn)
import Data.Foldable
  ( traverse_)
import Data.Word
  ( Word32 )
import qualified Data.Bits as Bits

-- binary
import qualified Data.Binary as Binary
import qualified Data.Binary.Put as Binary

-- containers
import Data.Map.Strict
  ( Map )
import qualified Data.Map.Strict as Map
import Data.Set
  ( Set )
import qualified Data.Set as Set

-- mtl
import Control.Monad.Except
  ( ExceptT )

-- text-short
import Data.Text.Short
  ( ShortText )
import qualified Data.Text.Short as ShortText
  ( pack )

-- transformers
import Control.Monad.Trans.Class
  ( lift )

-- fir
import CodeGen.Instruction
  ( Args(..), toArgs
  , ID(..), TyID(..), pattern MkTyID
  , Instruction(..)
  )
import CodeGen.Monad
  ( note )
import Data.Binary.Class.Put
  ( Put(put, wordCount) )
import Data.Map.Traverse
  ( traverseWithKey_ )
import qualified SPIRV.Capability    as SPIRV
import qualified SPIRV.Decoration    as SPIRV
import qualified SPIRV.ExecutionMode as SPIRV
import qualified SPIRV.Extension     as SPIRV
import qualified SPIRV.Operation     as SPIRV.Op
import qualified SPIRV.PrimTy        as SPIRV
import qualified SPIRV.Stage         as SPIRV

----------------------------------------------------------------------------

putInstruction :: Map SPIRV.ExtInst ID -> Instruction -> Binary.Put
putInstruction extInsts
  Instruction { operation = op, resTy = opResTy, resID = opResID, args = opArgs }
    = case op of

      SPIRV.Op.Code opCode ->
        let n :: Word32
            n = 1                          -- OpCode and word count (first byte)
              + maybe 0 (const 1) opResTy  -- result type (if present)
              + maybe 0 (const 1) opResID  -- ID (if present)
              + wordCount opArgs
        in do put @Word32 ( Bits.shift n 16 + fromIntegral opCode)
              traverse_ put opResTy
              traverse_ put opResID
              put opArgs

           
      SPIRV.Op.ExtCode ext extOpCode ->
        case Map.lookup ext extInsts of
          Nothing    -> pure ()
          Just extID ->
            putInstruction Map.empty
              Instruction
                { operation = SPIRV.Op.ExtInst
                , resTy     = opResTy
                , resID     = opResID
                , args      = Arg extID
                            $ Arg extOpCode
                            opArgs
                }


putHeader :: Word32 -> Binary.Put
putHeader bound
  = traverse_
      ( put @Word32 )
      [ 0x07230203   -- magic number
      , 0x00010300   -- SPIR-V version 1.3 ( 0 | 1 | 3 | 0 )
      , 0x21524946   -- FIR!
      , bound
      , 0            -- always 0
      ]

putCapabilities :: Set SPIRV.Capability -> Binary.Put
putCapabilities
  = Set.foldr' ( \cap p -> p >> putCap cap ) (pure ()) -- traverse_ for sets
      where 
        putCap :: SPIRV.Capability -> Binary.Put
        putCap cap 
          = putInstruction Map.empty 
              Instruction 
                { operation = SPIRV.Op.Capability
                , resTy     = Nothing
                , resID     = Nothing
                , args      = Arg cap
                              EndArgs
                }

putExtendedInstructions :: Map SPIRV.ExtInst ID -> Binary.Put
putExtendedInstructions
  = traverseWithKey_ \ extInst extInstID ->
      putInstruction Map.empty
        Instruction
          { operation = SPIRV.Op.ExtInstImport
          , resTy     = Nothing
          , resID     = Just extInstID
          , args      = Arg ( SPIRV.extInstName extInst ) EndArgs
          }
      
putMemoryModel :: Binary.Put
putMemoryModel 
  = putInstruction Map.empty
      Instruction
        { operation = SPIRV.Op.MemoryModel
        , resTy     = Nothing
        , resID     = Nothing
        , args      = Arg @Word32 0 -- logical addressing
                    $ Arg @Word32 1 -- GLSL450 memory model
                    EndArgs
        }

putEntryPoint :: SPIRV.ExecutionModel -> ShortText -> ID -> Map ShortText ID -> Binary.Put
putEntryPoint model modelName entryPointID interface
  = putInstruction Map.empty
      Instruction
        { operation = SPIRV.Op.EntryPoint
        -- slight kludge to account for unusual parameters for OpEntryPoint
        -- instead of result type, resTy field holds the ExecutionModel value
        , resTy     = Just . MkTyID $ SPIRV.executionModelID model
        , resID     = Just entryPointID
        , args      = Arg modelName
                    $ toArgs interface -- 'Map ShortText ID' has the appropriate traversable instance
        }

putEntryPoints
  :: Map (ShortText, SPIRV.ExecutionModel) ID
  -> Map (ShortText, SPIRV.ExecutionModel) (Map ShortText ID)
  -> ExceptT ShortText Binary.PutM ()
putEntryPoints entryPointIDs
  = traverseWithKey_
      ( \(modelName, model) interface -> do
        entryPointID
          <- note
              (  "putEntryPoints: " <> ShortText.pack (show model)
              <> " entry point named \"" <> modelName
              <> "\" not bound to any ID."
              )
              ( Map.lookup (modelName, model) entryPointIDs )
        lift ( putEntryPoint model modelName entryPointID interface )
      )

putModelExecutionModes :: ID -> SPIRV.ExecutionModes -> Binary.Put
putModelExecutionModes modelID
  = traverse_
      ( \case
          SPIRV.MaxPatchVertices {} -> pure () -- custom execution mode that doesn't exist in SPIR-V
          mode -> putInstruction Map.empty
            Instruction
              { operation = SPIRV.Op.ExecutionMode
              , resTy     = Nothing
              , resID     = Nothing
              , args      = Arg modelID
                          $ Arg mode EndArgs
              }
      )

putExecutionModes
  :: Map (ShortText, SPIRV.ExecutionModel) ID
  -> Map (ShortText, SPIRV.ExecutionModel) SPIRV.ExecutionModes
  -> ExceptT ShortText Binary.PutM ()
putExecutionModes entryPointIDs
  = traverseWithKey_
      ( \(modelName, model) executionModes -> do
        entryPointID
          <- note
              (  "putExecutionModes: " <> ShortText.pack (show model)
              <> " entry point named \"" <> modelName
              <> "\" not bound to any ID."
              )
              ( Map.lookup (modelName, model) entryPointIDs )
        lift ( putModelExecutionModes entryPointID executionModes )
      )

putKnownStringLits :: Map ShortText ID -> Binary.Put
putKnownStringLits
  = traverseWithKey_
      ( \ lit ident -> putInstruction Map.empty
        Instruction
          { operation = SPIRV.Op.String
          , resTy     = Nothing
          , resID     = Just ident
          , args      = Arg lit EndArgs
          }
      )

putBindingAnnotations :: Map ShortText ID -> Binary.Put
putBindingAnnotations
  = traverseWithKey_
      ( \ name ident -> putInstruction Map.empty
        Instruction
          { operation = SPIRV.Op.Name
          , resTy     = Nothing
          , resID     = Nothing
          , args      = Arg ident
                      $ Arg name EndArgs
          }
      )

putNames :: Set ( ID, Either ShortText (Word32, ShortText) ) -> Binary.Put
putNames = traverse_
  ( \case

      ( ident, Left name )
        -> putInstruction Map.empty
              Instruction
                { operation = SPIRV.Op.Name
                , resTy     = Nothing
                , resID     = Nothing
                , args      = Arg ident
                            $ Arg name EndArgs
                }

      ( ident, Right (index,name) )
        -> putInstruction Map.empty
             Instruction
               { operation = SPIRV.Op.MemberName
               , resTy     = Nothing
               , resID     = Nothing
               , args      = Arg ident
                           $ Arg index
                           $ Arg name EndArgs
               }
  )

putDecorations :: Map ID SPIRV.Decorations -> Binary.Put
putDecorations
  = traverseWithKey_
      ( \ decoratee ->
          traverse_
            ( \ dec ->
                putInstruction Map.empty
                  Instruction
                    { operation = SPIRV.Op.Decorate
                    , resTy     = Nothing
                    , resID     = Nothing
                    , args      = Arg decoratee
                                $ Arg dec EndArgs
                    }
            )
      )

putMemberDecorations :: Map (TyID, Word32) SPIRV.Decorations -> Binary.Put
putMemberDecorations
  = traverseWithKey_
      ( \ (structTyID, index) ->
           traverse_
             ( \dec ->
                 putInstruction Map.empty
                   Instruction
                     { operation = SPIRV.Op.MemberDecorate
                     , resTy     = Nothing
                     , resID     = Nothing
                     , args      = Arg structTyID
                                 $ Arg index
                                 $ Arg dec EndArgs
                     }
             )
      )

putInstructionsInOrder :: Map a Instruction -> Binary.Put
putInstructionsInOrder
  = traverse_ ( putInstruction Map.empty )
  . sortOn resID
  . Map.elems

putTypesAndConstants
  :: Map types     Instruction
  -> Map constants Instruction
  -> Binary.Put
putTypesAndConstants ts cs
  = traverse_ ( putInstruction Map.empty )
      ( sortOn resID $ Map.elems ts ++ Map.elems cs )

putUndefineds :: Map SPIRV.PrimTy (ID, TyID) -> Binary.Put
putUndefineds = traverse_
  ( \ ( undefID, undefTyID ) ->
      putInstruction Map.empty
        Instruction
          { operation = SPIRV.Op.Undef
          , resTy     = Just undefTyID
          , resID     = Just undefID
          , args      = EndArgs
          }
  )

putGlobals :: Map SPIRV.PrimTy Instruction
           -> Map ShortText (ID, SPIRV.PointerTy)
           -> ExceptT ShortText Binary.PutM ()
putGlobals typeIDs
  = traverse_
      ( \(globalID, ptrTy@(SPIRV.PointerTy storage _)) ->
        do  ptrTyID :: TyID
              <- note
<<<<<<< HEAD
                   ( "putGlobals: pointer type " <> ShortText.pack (show ptrTy) <> " not bound to any ID." )
                   ( resID =<< Map.lookup (SPIRV.pointerTy ptrTy) typeIDs )
=======
                   ( "putGlobals: pointer type " <> Text.pack (show ptrTy) <> " not bound to any ID." )
                   ( coerce . resID =<< Map.lookup (SPIRV.pointerTy ptrTy) typeIDs )
>>>>>>> db7b129d
            lift $ putInstruction Map.empty
                  Instruction
                    { operation = SPIRV.Op.Variable
                    , resTy = Just ptrTyID
                    , resID = Just globalID
                    , args  = Arg storage EndArgs
                    }
      )<|MERGE_RESOLUTION|>--- conflicted
+++ resolved
@@ -1,10 +1,3 @@
-<<<<<<< HEAD
-{-# LANGUAGE BlockArguments    #-}
-{-# LANGUAGE LambdaCase        #-}
-{-# LANGUAGE NamedFieldPuns    #-}
-{-# LANGUAGE OverloadedStrings #-}
-{-# LANGUAGE TypeApplications  #-}
-=======
 {-# LANGUAGE BlockArguments      #-}
 {-# LANGUAGE LambdaCase          #-}
 {-# LANGUAGE NamedFieldPuns      #-}
@@ -13,18 +6,12 @@
 {-# LANGUAGE PatternSynonyms     #-}
 {-# LANGUAGE ScopedTypeVariables #-}
 {-# LANGUAGE TypeApplications    #-}
->>>>>>> db7b129d
 
 module CodeGen.Binary where
 
 -- base
-<<<<<<< HEAD
-=======
 import Data.Coerce
   ( coerce )
-import Data.Maybe
-  ( maybe )
->>>>>>> db7b129d
 import Data.List
   ( sortOn)
 import Data.Foldable
@@ -344,13 +331,8 @@
       ( \(globalID, ptrTy@(SPIRV.PointerTy storage _)) ->
         do  ptrTyID :: TyID
               <- note
-<<<<<<< HEAD
                    ( "putGlobals: pointer type " <> ShortText.pack (show ptrTy) <> " not bound to any ID." )
-                   ( resID =<< Map.lookup (SPIRV.pointerTy ptrTy) typeIDs )
-=======
-                   ( "putGlobals: pointer type " <> Text.pack (show ptrTy) <> " not bound to any ID." )
                    ( coerce . resID =<< Map.lookup (SPIRV.pointerTy ptrTy) typeIDs )
->>>>>>> db7b129d
             lift $ putInstruction Map.empty
                   Instruction
                     { operation = SPIRV.Op.Variable
